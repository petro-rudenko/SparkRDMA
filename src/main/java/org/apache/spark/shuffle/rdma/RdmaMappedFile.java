/*
 * Licensed to the Apache Software Foundation (ASF) under one or more
 * contributor license agreements.  See the NOTICE file distributed with
 * this work for additional information regarding copyright ownership.
 * The ASF licenses this file to You under the Apache License, Version 2.0
 * (the "License"); you may not use this file except in compliance with
 * the License.  You may obtain a copy of the License at
 *
 *    http://www.apache.org/licenses/LICENSE-2.0
 *
 * Unless required by applicable law or agreed to in writing, software
 * distributed under the License is distributed on an "AS IS" BASIS,
 * WITHOUT WARRANTIES OR CONDITIONS OF ANY KIND, either express or implied.
 * See the License for the specific language governing permissions and
 * limitations under the License.
 */

package org.apache.spark.shuffle.rdma;

import java.io.File;
import java.io.IOException;
import java.io.RandomAccessFile;
import java.lang.reflect.*;
import java.nio.ByteBuffer;
import java.nio.channels.FileChannel;
import java.util.ArrayList;
import java.util.List;

import com.ibm.disni.verbs.IbvMr;
import com.ibm.disni.verbs.IbvPd;
import com.ibm.disni.verbs.SVCRegMr;
import sun.nio.ch.FileChannelImpl;

public class RdmaMappedFile {
  private static final Method mmap;
  private static final Method unmmap;
  private static final int ACCESS = IbvMr.IBV_ACCESS_REMOTE_READ;

  private File file;
  private FileChannel fileChannel;

  private final IbvPd ibvPd;

  private final RdmaMapTaskOutput rdmaMapTaskOutput;
  private final RdmaBufferManager rdmaBufferManager;
<<<<<<< HEAD

  static final Constructor<?> constructor;

  static {
    try {
      Class<?> classDirectByteBuffer = Class.forName("java.nio.DirectByteBuffer");
      constructor = classDirectByteBuffer.getDeclaredConstructor(long.class, int.class);
      constructor.setAccessible(true);
    } catch (Exception e) {
      throw new RuntimeException("java.nio.DirectByteBuffer class not found");
    }
  }
=======
>>>>>>> a040c196

  public RdmaMapTaskOutput getRdmaMapTaskOutput() { return rdmaMapTaskOutput; }

  private class RdmaFileMapping {
    final IbvMr ibvMr;
    final long address;
    final long mapAddress;
    final long length;
    final long alignedLength;

    RdmaFileMapping(IbvMr ibvMr, long address, long mapAddress, long length, long alignedLength) {
      this.ibvMr = ibvMr;
      this.address = address;
      this.mapAddress = mapAddress;
      this.length = length;
      this.alignedLength = alignedLength;
    }
  }
  private final List<RdmaFileMapping> rdmaFileMappings = new ArrayList<>(1);

  static {
    try {
      mmap = FileChannelImpl.class.getDeclaredMethod("map0", int.class, long.class, long.class);
      mmap.setAccessible(true);
      unmmap = FileChannelImpl.class.getDeclaredMethod("unmap0", long.class, long.class);
      unmmap.setAccessible(true);
    } catch (Exception e) {
      throw new RuntimeException(e);
    }
  }

  public RdmaMappedFile(File file, int chunkSize, long[] partitionLengths,
      RdmaBufferManager rdmaBufferManager) throws IOException, InvocationTargetException,
      IllegalAccessException {
    this.file = file;
    this.ibvPd = rdmaBufferManager.getPd();
    this.rdmaBufferManager = rdmaBufferManager;
    final RandomAccessFile backingFile = new RandomAccessFile(file, "rw");
    this.fileChannel = backingFile.getChannel();

    rdmaMapTaskOutput = new RdmaMapTaskOutput(0, partitionLengths.length - 1);
    mapAndRegister(chunkSize, partitionLengths);

    fileChannel.close();
    fileChannel = null;

    file.deleteOnExit();
  }

  private static long roundUpTo4096(long i) {
    return (i + 0xfffL) & ~0xfffL;
  }

  private void mapAndRegister(int chunkSize, long[] partitionLengths) throws IOException,
      InvocationTargetException, IllegalAccessException {
    long offset = 0;
    long curLength = 0;

    for (long length : partitionLengths) {
      if (curLength + length <= chunkSize) {
        curLength += length;
      } else {
        if (curLength > 0) {
          mapAndRegister(offset, curLength);
          offset += curLength;
          curLength = 0;
        }

        if (length >= chunkSize) {
          mapAndRegister(offset, length);
          offset += length;
        } else {
          curLength = length;
        }
      }
    }

    if (curLength > 0) {
      mapAndRegister(offset, curLength);
    }

    int curPartition = 0;
    for (RdmaFileMapping rdmaFileMapping : rdmaFileMappings) {
      curLength = 0;
      while (curLength <= rdmaFileMapping.length && curPartition < partitionLengths.length) {
        curLength += partitionLengths[curPartition];

        if (curLength <= rdmaFileMapping.length) {
          rdmaMapTaskOutput.put(
            curPartition,
            rdmaFileMapping.address + curLength - partitionLengths[curPartition],
<<<<<<< HEAD
            (int)partitionLengths[curPartition], rdmaFileMapping.ibvMr.getLkey());
=======
            (int)partitionLengths[curPartition],
            rdmaFileMapping.ibvMr.getLkey());
>>>>>>> a040c196
          curPartition++;
        }
      }
    }
  }

  private void mapAndRegister(long fileOffset, long length) throws IOException,
      InvocationTargetException, IllegalAccessException {
    long distanceFromPageBoundary = fileOffset % 4096;
    long alignedOffset = fileOffset - distanceFromPageBoundary;
    long alignedLength = roundUpTo4096(length + distanceFromPageBoundary);
    long mapAddress = (long)mmap.invoke(fileChannel, 1, alignedOffset, alignedLength);
    long address = mapAddress + distanceFromPageBoundary;

    if (length > Integer.MAX_VALUE) {
      throw new IOException("Registering files larger than " + Integer.MAX_VALUE + "B is not " +
        "supported");
    }

<<<<<<< HEAD
    IbvMr ibvMr;
=======
    IbvMr ibvMr = null;
>>>>>>> a040c196
    if (!rdmaBufferManager.useOdp()) {
      SVCRegMr svcRegMr = ibvPd.regMr(address, (int)length, ACCESS).execute();
      ibvMr = svcRegMr.getMr();
      svcRegMr.free();
    } else {
      SVCRegMr svcRegMr = ibvPd.regMr(address, (int)length,
        ACCESS | IbvMr.IBV_ACCESS_ON_DEMAND).execute();
      ibvMr = svcRegMr.getMr();
      svcRegMr.free();
    }
    rdmaFileMappings.add(new RdmaFileMapping(ibvMr, address, mapAddress, length, alignedLength));
  }

  private void unregisterAndUnmap(RdmaFileMapping rdmaFileMapping) throws InvocationTargetException,
      IllegalAccessException, IOException {
    if (rdmaFileMapping.ibvMr != null) {
      rdmaFileMapping.ibvMr.deregMr().execute().free();
    }
    unmmap.invoke(null, rdmaFileMapping.mapAddress, rdmaFileMapping.alignedLength);
    getRdmaMapTaskOutput().getRdmaBuffer().free();
  }

  private void unregisterAndUnmap() throws InvocationTargetException, IllegalAccessException,
      IOException {
    for (RdmaFileMapping rdmaFileMapping : rdmaFileMappings) {
      unregisterAndUnmap(rdmaFileMapping);
    }
    rdmaFileMappings.clear();
  }

  public void dispose() throws IOException, InvocationTargetException, IllegalAccessException {
    unregisterAndUnmap();
    if (fileChannel != null) {
      fileChannel.close();
      fileChannel = null;
    }
    if (file != null) {
      file.delete();
      file = null;
    }
  }

  private ByteBuffer getByteBuffer(long address, int length) throws IOException {
    try {
<<<<<<< HEAD
      return (ByteBuffer)constructor.newInstance(address, length);
=======
      return (ByteBuffer)RdmaBuffer.directBufferConstructor.newInstance(address, length);
>>>>>>> a040c196
    } catch (InvocationTargetException ex) {
      throw new IOException("java.nio.DirectByteBuffer: " +
        "InvocationTargetException: " + ex.getTargetException());
    } catch (Exception e) {
      throw new IOException("java.nio.DirectByteBuffer exception: " + e.toString());
    }
  }

  public ByteBuffer getByteBufferForPartition(int partitionId) throws IOException {
    RdmaBlockLocation rdmaBlockLocation = rdmaMapTaskOutput.getRdmaBlockLocation(partitionId);
    return (rdmaBlockLocation.length() == 0) ? null :
      getByteBuffer(rdmaBlockLocation.address(), rdmaBlockLocation.length());
  }
}<|MERGE_RESOLUTION|>--- conflicted
+++ resolved
@@ -43,21 +43,6 @@
 
   private final RdmaMapTaskOutput rdmaMapTaskOutput;
   private final RdmaBufferManager rdmaBufferManager;
-<<<<<<< HEAD
-
-  static final Constructor<?> constructor;
-
-  static {
-    try {
-      Class<?> classDirectByteBuffer = Class.forName("java.nio.DirectByteBuffer");
-      constructor = classDirectByteBuffer.getDeclaredConstructor(long.class, int.class);
-      constructor.setAccessible(true);
-    } catch (Exception e) {
-      throw new RuntimeException("java.nio.DirectByteBuffer class not found");
-    }
-  }
-=======
->>>>>>> a040c196
 
   public RdmaMapTaskOutput getRdmaMapTaskOutput() { return rdmaMapTaskOutput; }
 
@@ -149,12 +134,8 @@
           rdmaMapTaskOutput.put(
             curPartition,
             rdmaFileMapping.address + curLength - partitionLengths[curPartition],
-<<<<<<< HEAD
-            (int)partitionLengths[curPartition], rdmaFileMapping.ibvMr.getLkey());
-=======
             (int)partitionLengths[curPartition],
             rdmaFileMapping.ibvMr.getLkey());
->>>>>>> a040c196
           curPartition++;
         }
       }
@@ -174,11 +155,7 @@
         "supported");
     }
 
-<<<<<<< HEAD
     IbvMr ibvMr;
-=======
-    IbvMr ibvMr = null;
->>>>>>> a040c196
     if (!rdmaBufferManager.useOdp()) {
       SVCRegMr svcRegMr = ibvPd.regMr(address, (int)length, ACCESS).execute();
       ibvMr = svcRegMr.getMr();
@@ -223,11 +200,7 @@
 
   private ByteBuffer getByteBuffer(long address, int length) throws IOException {
     try {
-<<<<<<< HEAD
-      return (ByteBuffer)constructor.newInstance(address, length);
-=======
       return (ByteBuffer)RdmaBuffer.directBufferConstructor.newInstance(address, length);
->>>>>>> a040c196
     } catch (InvocationTargetException ex) {
       throw new IOException("java.nio.DirectByteBuffer: " +
         "InvocationTargetException: " + ex.getTargetException());
