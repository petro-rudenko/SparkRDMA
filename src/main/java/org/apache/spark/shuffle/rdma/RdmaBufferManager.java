/*
 * Licensed to the Apache Software Foundation (ASF) under one or more
 * contributor license agreements.  See the NOTICE file distributed with
 * this work for additional information regarding copyright ownership.
 * The ASF licenses this file to You under the Apache License, Version 2.0
 * (the "License"); you may not use this file except in compliance with
 * the License.  You may obtain a copy of the License at
 *
 *    http://www.apache.org/licenses/LICENSE-2.0
 *
 * Unless required by applicable law or agreed to in writing, software
 * distributed under the License is distributed on an "AS IS" BASIS,
 * WITHOUT WARRANTIES OR CONDITIONS OF ANY KIND, either express or implied.
 * See the License for the specific language governing permissions and
 * limitations under the License.
 */

package org.apache.spark.shuffle.rdma;

import java.io.IOException;
import java.util.Comparator;
import java.util.Iterator;
import java.util.concurrent.*;
import java.util.concurrent.atomic.AtomicBoolean;
import java.util.concurrent.atomic.AtomicInteger;
import java.util.concurrent.atomic.AtomicLong;

<<<<<<< HEAD
import com.ibm.disni.verbs.IbvPd;
=======
import com.ibm.disni.rdma.verbs.IbvPd;
>>>>>>> a040c196
import org.slf4j.Logger;
import org.slf4j.LoggerFactory;
import scala.concurrent.ExecutionContext;
import scala.concurrent.ExecutionContextExecutor;

public class RdmaBufferManager {
  private class AllocatorStack {
    private final AtomicInteger totalAlloc = new AtomicInteger(0);
    private final AtomicInteger preAllocs = new AtomicInteger(0);
    private final ConcurrentLinkedDeque<RdmaBuffer> stack = new ConcurrentLinkedDeque<>();
    private final int length;
    private long lastAccess;
    private final AtomicLong idleBuffersSize = new AtomicLong(0);

    private AllocatorStack(int length) {
      this.length = length;
    }

    private int getTotalAlloc() {
      return totalAlloc.get();
    }

    private int getTotalPreAllocs() {
      return preAllocs.get();
    }

    private RdmaBuffer get() throws IOException {
      lastAccess = System.nanoTime();
      RdmaBuffer rdmaBuffer = stack.pollFirst();
      if (rdmaBuffer == null) {
        totalAlloc.getAndIncrement();
        return new RdmaBuffer(getPd(), length);
      } else {
        idleBuffersSize.addAndGet(-length);
        return rdmaBuffer;
      }
    }

    private void put(RdmaBuffer rdmaBuffer) {
      rdmaBuffer.clean();
      lastAccess = System.nanoTime();
      stack.addLast(rdmaBuffer);
      idleBuffersSize.addAndGet(length);
    }

    private void preallocate(int numBuffers) throws IOException {
      RdmaBuffer[] preAllocatedBuffers = RdmaBuffer.preAllocate(getPd(), length, numBuffers);
      for (int i = 0; i < numBuffers; i++) {
        put(preAllocatedBuffers[i]);
        preAllocs.getAndIncrement();
      }
    }

    private void close() {
      while (!stack.isEmpty()) {
        RdmaBuffer rdmaBuffer = stack.poll();
        if (rdmaBuffer != null) {
          rdmaBuffer.free();
        }
      }
    }
  }

  private static final Logger logger = LoggerFactory.getLogger(RdmaBufferManager.class);
  private static final int MIN_BLOCK_SIZE = 16 * 1024;

  private final int minimumAllocationSize;
  private final AtomicBoolean startedCleanStacks = new AtomicBoolean(false);
  private final ConcurrentHashMap<Integer, AllocatorStack> allocStackMap =
    new ConcurrentHashMap<>();
  private IbvPd pd;
<<<<<<< HEAD
  private boolean useOdp = false;
=======
  private final boolean useOdp;
>>>>>>> a040c196
  private long maxCacheSize;
  private static final ExecutionContextExecutor globalScalaExecutor =
    ExecutionContext.Implicits$.MODULE$.global();
  private OdpStats odpStats = null;

  RdmaBufferManager(IbvPd pd, boolean isExecutor, RdmaShuffleConf conf) throws IOException {
    this.pd = pd;
    this.minimumAllocationSize = Math.min(conf.recvWrSize(), MIN_BLOCK_SIZE);
    this.maxCacheSize = conf.maxBufferAllocationSize();
<<<<<<< HEAD
    if (conf.useOdp(pd.getContext()) && conf.collectOdpStats()) {
      odpStats = new OdpStats(conf);
      useOdp = true;
=======
    if (conf.useOdp(pd.getContext())) {
      useOdp = true;
      if (conf.collectOdpStats()) {
        odpStats = new OdpStats(conf);
      }
    } else {
      useOdp = false;
>>>>>>> a040c196
    }
  }

  /**
   * Pre allocates specified number of buffers of particular size in a single MR.
   * @throws IOException
   */
  public void preAllocate(int buffSize, int buffCount) throws IOException {
    long totalSize = ((long) buffCount) * buffSize;
    // Disni uses int for length, so we can only allocate and register up to 2GB in a single call
    if (totalSize > (Integer.MAX_VALUE - 1)) {
      int numAllocs = (int)(totalSize / Integer.MAX_VALUE) + 1;
      for (int i = 0; i < numAllocs; i++) {
        getOrCreateAllocatorStack(buffSize).preallocate(buffCount / numAllocs);
      }
    } else {
      getOrCreateAllocatorStack(buffSize).preallocate(buffCount);
    }
  }

  private AllocatorStack getOrCreateAllocatorStack(int length) {
    AllocatorStack allocatorStack = allocStackMap.get(length);
    if (allocatorStack == null) {
      allocStackMap.putIfAbsent(length, new AllocatorStack(length));
      allocatorStack = allocStackMap.get(length);
    }

    return allocatorStack;
  }

  RdmaBuffer get(int length) throws IOException {
    // Round up length to the nearest power of two, or the minimum block size
    if (length < minimumAllocationSize) {
      length = minimumAllocationSize;
    } else {
      length--;
      length |= length >> 1;
      length |= length >> 2;
      length |= length >> 4;
      length |= length >> 8;
      length |= length >> 16;
      length++;
    }
    return getOrCreateAllocatorStack(length).get();
  }

  void put(RdmaBuffer buf) {
    AllocatorStack allocatorStack = allocStackMap.get(buf.getLength());
    if (allocatorStack == null) {
      buf.free();
    } else {
      allocatorStack.put(buf);
      if (startedCleanStacks.compareAndSet(false, true)) {
        FutureTask<Void> cleaner = new FutureTask<>(() -> {
          // Check the size of current idling buffers
          long idleBuffersSize = allocStackMap
              .reduceValuesToLong(100L, allocStack -> allocStack.idleBuffersSize.get(),
                  0L, Long::sum);
          // If it reached out 90% of idle buffer capacity, clean old stacks
          if (idleBuffersSize > maxCacheSize * 0.90) {
            cleanLRUStacks(idleBuffersSize);
          } else {
            startedCleanStacks.compareAndSet(true, false);
          }
          return null;
        });
        globalScalaExecutor.execute(cleaner);
      }
    }
  }

  private void cleanLRUStacks(long idleBuffersSize) {
    logger.debug("Current idle buffer size {}KB exceed 90% of maxCacheSize {}KB." +
        " Cleaning LRU idle stacks", idleBuffersSize / 1024, maxCacheSize / 1024);
    long totalCleaned = 0;
    // Will clean up to 65% of capacity
    long needToClean = idleBuffersSize - (long)(maxCacheSize * 0.65);
    Iterator<AllocatorStack> stacks = allocStackMap.values().stream()
      .filter(s -> !s.stack.isEmpty())
      .sorted(Comparator.comparingLong(s -> s.lastAccess)).iterator();
    while (stacks.hasNext()) {
      AllocatorStack lruStack = stacks.next();
      while (!lruStack.stack.isEmpty() && totalCleaned < needToClean) {
        RdmaBuffer rdmaBuffer = lruStack.stack.pollFirst();
        if (rdmaBuffer != null) {
          rdmaBuffer.free();
          totalCleaned += lruStack.length;
          lruStack.idleBuffersSize.addAndGet(-lruStack.length);
        }
      }
      logger.debug("Cleaned {} KB of idle stacks of size {} KB",
          totalCleaned / 1024, lruStack.length / 1024);
    }
    startedCleanStacks.compareAndSet(true, false);
  }

  IbvPd getPd() { return this.pd; }

  boolean useOdp() { return this.useOdp; }

  void stop() {
    logger.info("Rdma buffers allocation statistics:");
    for (Integer size : allocStackMap.keySet()) {
      AllocatorStack allocatorStack = allocStackMap.remove(size);
      if (allocatorStack != null) {
        logger.info( "Pre allocated {}, allocated {} buffers of size {} KB",
            allocatorStack.getTotalPreAllocs(), allocatorStack.getTotalAlloc(), (size / 1024));
        allocatorStack.close();
      }
    }

    if (useOdp && odpStats != null) {
      odpStats.printODPStatistics();
    }
  }
}<|MERGE_RESOLUTION|>--- conflicted
+++ resolved
@@ -25,11 +25,7 @@
 import java.util.concurrent.atomic.AtomicInteger;
 import java.util.concurrent.atomic.AtomicLong;
 
-<<<<<<< HEAD
 import com.ibm.disni.verbs.IbvPd;
-=======
-import com.ibm.disni.rdma.verbs.IbvPd;
->>>>>>> a040c196
 import org.slf4j.Logger;
 import org.slf4j.LoggerFactory;
 import scala.concurrent.ExecutionContext;
@@ -101,11 +97,7 @@
   private final ConcurrentHashMap<Integer, AllocatorStack> allocStackMap =
     new ConcurrentHashMap<>();
   private IbvPd pd;
-<<<<<<< HEAD
-  private boolean useOdp = false;
-=======
   private final boolean useOdp;
->>>>>>> a040c196
   private long maxCacheSize;
   private static final ExecutionContextExecutor globalScalaExecutor =
     ExecutionContext.Implicits$.MODULE$.global();
@@ -115,11 +107,6 @@
     this.pd = pd;
     this.minimumAllocationSize = Math.min(conf.recvWrSize(), MIN_BLOCK_SIZE);
     this.maxCacheSize = conf.maxBufferAllocationSize();
-<<<<<<< HEAD
-    if (conf.useOdp(pd.getContext()) && conf.collectOdpStats()) {
-      odpStats = new OdpStats(conf);
-      useOdp = true;
-=======
     if (conf.useOdp(pd.getContext())) {
       useOdp = true;
       if (conf.collectOdpStats()) {
@@ -127,7 +114,6 @@
       }
     } else {
       useOdp = false;
->>>>>>> a040c196
     }
   }
 
