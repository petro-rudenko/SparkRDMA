--- conflicted
+++ resolved
@@ -22,29 +22,10 @@
 import java.util.concurrent.atomic.AtomicInteger;
 
 public class RdmaRegisteredBuffer {
-  private RdmaBufferManager rdmaBufferManager = null;
+  private final RdmaBufferManager rdmaBufferManager;
   private RdmaBuffer rdmaBuffer;
   private final AtomicInteger refCount = new AtomicInteger(0);
   private int blockOffset = 0;
-
-  static final Constructor<?> constructor;
-
-  static {
-    try {
-      Class<?> classDirectByteBuffer = Class.forName("java.nio.DirectByteBuffer");
-      constructor = classDirectByteBuffer.getDeclaredConstructor(long.class, int.class);
-      constructor.setAccessible(true);
-    } catch (Exception e) {
-      throw new RuntimeException("java.nio.DirectByteBuffer class not found");
-    }
-  }
-
-  @Override
-  public String toString() {
-    String addres = (rdmaBuffer == null) ? "null" : Long.toString(getRegisteredAddress());
-    return "RdmaRegisteredBuffer(blockOffset=" + blockOffset + "address=" +
-      addres + ")";
-  }
 
   public RdmaRegisteredBuffer(RdmaBufferManager rdmaBufferManager, int length)
       throws IOException {
@@ -90,15 +71,9 @@
 
   ByteBuffer getByteBuffer(int length) throws IOException {
     if (blockOffset + length > getRegisteredLength()) {
-<<<<<<< HEAD
-      throw new IllegalArgumentException("Exceeded Registered Length! blockOffset: " + blockOffset +
-        " ,length: " + length + " ,registeredLength: " + getRegisteredLength());
-    }
-=======
       throw new IllegalArgumentException("Exceeded Registered Length!");
     }
 
->>>>>>> a040c196
     ByteBuffer byteBuffer;
     try {
       byteBuffer = (ByteBuffer)RdmaBuffer.directBufferConstructor.newInstance(
