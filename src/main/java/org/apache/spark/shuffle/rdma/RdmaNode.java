/*
 * Licensed to the Apache Software Foundation (ASF) under one or more
 * contributor license agreements.  See the NOTICE file distributed with
 * this work for additional information regarding copyright ownership.
 * The ASF licenses this file to You under the Apache License, Version 2.0
 * (the "License"); you may not use this file except in compliance with
 * the License.  You may obtain a copy of the License at
 *
 *    http://www.apache.org/licenses/LICENSE-2.0
 *
 * Unless required by applicable law or agreed to in writing, software
 * distributed under the License is distributed on an "AS IS" BASIS,
 * WITHOUT WARRANTIES OR CONDITIONS OF ANY KIND, either express or implied.
 * See the License for the specific language governing permissions and
 * limitations under the License.
 */

package org.apache.spark.shuffle.rdma;

import com.ibm.disni.verbs.*;
import org.slf4j.Logger;
import org.slf4j.LoggerFactory;

import java.io.IOException;
import java.net.InetAddress;
import java.net.InetSocketAddress;
import java.util.ArrayList;
import java.util.LinkedList;
import java.util.concurrent.*;
import java.util.Random;

import java.util.concurrent.atomic.AtomicBoolean;

import scala.concurrent.ExecutionContext;

class RdmaNode {
  private static final Logger logger = LoggerFactory.getLogger(RdmaNode.class);
  private static final int BACKLOG = 128;

  private final RdmaShuffleConf conf;
  private final ConcurrentHashMap<InetSocketAddress, RdmaChannel> activeRdmaChannelMap =
    new ConcurrentHashMap<>();
  private final ConcurrentHashMap<InetSocketAddress, RdmaChannel> passiveRdmaChannelMap =
    new ConcurrentHashMap<>();
  private RdmaBufferManager rdmaBufferManager = null;
  private RdmaCmId listenerRdmaCmId;
  private RdmaEventChannel cmChannel;
  private final AtomicBoolean runThread = new AtomicBoolean(false);
  private Thread listeningThread;
  private IbvPd ibvPd;
  private InetSocketAddress localInetSocketAddress;
  private InetAddress driverInetAddress;
  private final ArrayList<Integer> cpuArrayList = new ArrayList<>();
  private int cpuIndex = 0;
  private final RdmaCompletionListener receiveListener;

  RdmaNode(String hostName, boolean isExecutor, final RdmaShuffleConf conf,
           final RdmaCompletionListener receiveListener) throws Exception {
    this.conf = conf;
    this.receiveListener = receiveListener;
    try {
      driverInetAddress = InetAddress.getByName(conf.driverHost());

      cmChannel = RdmaEventChannel.createEventChannel();
      if (this.cmChannel == null) {
        throw new IOException("Unable to allocate RDMA Event Channel");
      }

      this.listenerRdmaCmId = cmChannel.createId(RdmaCm.RDMA_PS_TCP);
      if (this.listenerRdmaCmId == null) {
        throw new IOException("Unable to allocate RDMA CM Id");
      }

      int err = 0;
      int bindPort = isExecutor ? conf.executorPort() : conf.driverPort();
      for (int i = 0; i < conf.portMaxRetries(); i++) {
        try {
          listenerRdmaCmId.bindAddr(
            new InetSocketAddress(InetAddress.getByName(hostName), bindPort));
          err = 0;
          break;
        } catch (IOException ex) {
          err = -1;
          logger.info("Failed to bind to port {} on iteration {}", bindPort, i);
          bindPort = bindPort != 0 ? bindPort + 1 : 0;
        }
      }

      if (err != 0 || listenerRdmaCmId.getVerbs() == null) {
        throw new IOException("Failed to bind. Make sure your NIC supports RDMA");
      }

      initCpuArrayList();

      listenerRdmaCmId.listen(BACKLOG);

      localInetSocketAddress = (InetSocketAddress) listenerRdmaCmId.getSource();

      ibvPd = listenerRdmaCmId.getVerbs().allocPd();
      if (ibvPd == null) {
        throw new IOException("Failed to create PD");
      }

      this.rdmaBufferManager = new RdmaBufferManager(ibvPd, isExecutor, conf);
    } catch (IOException e) {
      logger.error("Failed in RdmaNode constructor");
      stop();
      throw e;
    } catch (UnsatisfiedLinkError ule) {
      logger.error("libdisni not found! It must be installed within the java.library.path on each" +
        " Executor and Driver instance");
      throw ule;
    }

    listeningThread = new Thread(() -> {
      logger.info("Starting RdmaNode Listening Server, listening on: " + localInetSocketAddress);

      final int teardownListenTimeout = conf.teardownListenTimeout();
      while (runThread.get()) {
        try {
          // Wait for next event
          RdmaCmEvent event = cmChannel.getCmEvent(teardownListenTimeout);
          if (event == null) {
            continue;
          }

          RdmaCmId cmId = event.getConnIdPriv();
          int eventType = event.getEvent();
          event.ackEvent();

          InetSocketAddress inetSocketAddress = (InetSocketAddress)cmId.getDestination();

          if (eventType == RdmaCmEvent.EventType.RDMA_CM_EVENT_CONNECT_REQUEST.ordinal()) {
            RdmaChannel rdmaChannel = passiveRdmaChannelMap.get(inetSocketAddress);
            if (rdmaChannel != null) {
              if (rdmaChannel.isError()) {
                logger.warn("Received a redundant RDMA connection request from " +
                  inetSocketAddress + ", which already has an older connection in error state." +
                  " Removing the old connection and creating a new one");
                passiveRdmaChannelMap.remove(inetSocketAddress);
                rdmaChannel.stop();
              } else {
                logger.warn("Received a redundant RDMA connection request from " +
                  inetSocketAddress + ", rejecting the request");
                // TODO: Add reject initiation code once disni implements/exports reject
                continue;
              }
            }

<<<<<<< HEAD
            RdmaChannel.RdmaChannelType rdmaChannelType =
              RdmaChannel.RdmaChannelType.RDMA_READ_RESPONDER;
=======
            RdmaChannel.RdmaChannelType rdmaChannelType;
            if (!isExecutor) {
              rdmaChannelType = RdmaChannel.RdmaChannelType.RPC;
            } else {
              rdmaChannelType = RdmaChannel.RdmaChannelType.RDMA_READ_RESPONDER;
            }

>>>>>>> a040c196
            rdmaChannel = new RdmaChannel(rdmaChannelType, conf, rdmaBufferManager, receiveListener,
              cmId, getNextCpuVector());
            if (passiveRdmaChannelMap.putIfAbsent(inetSocketAddress, rdmaChannel) != null) {
              logger.warn("Race in creating an RDMA Channel for " + inetSocketAddress);
              rdmaChannel.stop();
              continue;
            }
            if (!isExecutor) {
              RdmaChannel previous = activeRdmaChannelMap.put(inetSocketAddress, rdmaChannel);
              if (previous != null) {
                previous.stop();
              }
            }

            try {
              rdmaChannel.accept();
            } catch (IOException ioe) {
              logger.error("Error in accept call on a passive RdmaChannel: " + ioe);
              passiveRdmaChannelMap.remove(inetSocketAddress);
              rdmaChannel.stop();
            }
          } else if (eventType == RdmaCmEvent.EventType.RDMA_CM_EVENT_ESTABLISHED.ordinal()) {
            RdmaChannel rdmaChannel = passiveRdmaChannelMap.get(inetSocketAddress);
            if (rdmaChannel == null) {
              logger.warn("Received an RDMA CM Established Event from " + inetSocketAddress +
                ", which has no local matching connection. Ignoring");
              continue;
            }

            if (rdmaChannel.isError()) {
              logger.warn("Received a redundant RDMA connection request from " + inetSocketAddress +
                ", with a local connection in error state. Removing the old connection and " +
                "aborting");
              passiveRdmaChannelMap.remove(inetSocketAddress);
              rdmaChannel.stop();
            } else {
              rdmaChannel.finalizeConnection();
            }
          } else if (eventType == RdmaCmEvent.EventType.RDMA_CM_EVENT_DISCONNECTED.ordinal()) {
            RdmaChannel rdmaChannel = passiveRdmaChannelMap.remove(inetSocketAddress);
            if (rdmaChannel == null) {
              logger.info("Received an RDMA CM Disconnect Event from " + inetSocketAddress +
                ", which has no local matching connection. Ignoring");
              continue;
            }

            rdmaChannel.stop();
          } else {
            logger.info("Received an unexpected CM Event {}",
              RdmaCmEvent.EventType.values()[eventType]);
          }
        } catch (Exception e) {
          e.printStackTrace();
          throw new RuntimeException("Exception in RdmaNode listening thread " + e);
        }
      }
      logger.info("Exiting RdmaNode Listening Server");
    },
      "RdmaNode connection listening thread");

    runThread.set(true);
    listeningThread.setDaemon(true);
    listeningThread.start();
  }

  private void initCpuArrayList() throws IOException {
    logger.info("cpuList from configuration file: {}", conf.cpuList());

    java.util.function.Consumer<Integer> addCpuToList = (cpu) -> {
      // Add CPUs to the list while shuffling the order of the list,
      // so that multiple RdmaNodes on this machine will have a better change
      // to getRdmaBlockLocation different CPUs assigned to them
      cpuArrayList.add(
        cpuArrayList.isEmpty() ? 0 : new Random().nextInt(cpuArrayList.size()),
        cpu);
    };

    final int maxCpu = Runtime.getRuntime().availableProcessors() - 1;
    final int maxUsableCpu = Math.min(Runtime.getRuntime().availableProcessors(),
      listenerRdmaCmId.getVerbs().getNumCompVectors()) - 1;
    if (maxUsableCpu < maxCpu - 1) {
      logger.warn("IbvContext supports only " + (maxUsableCpu + 1) + " CPU cores, while there are" +
        " " + (maxCpu + 1) + " CPU cores in the system. This may lead to under-utilization of the" +
        " system's CPU cores. This limitation may be adjustable in the RDMA device configuration.");
    }

    for (String cpuRange : conf.cpuList().split(",")) {
      final String[] cpuRangeArray = cpuRange.split("-");
      int cpuStart, cpuEnd;

      try {
        cpuStart = cpuEnd = Integer.parseInt(cpuRangeArray[0].trim());
        if (cpuRangeArray.length > 1) {
          cpuEnd = Integer.parseInt(cpuRangeArray[1].trim());
        }

        if (cpuStart > cpuEnd || cpuEnd > maxCpu) {
          logger.warn("Invalid cpuList!  start: {}, end: {}, max: {}", cpuStart, cpuEnd, maxCpu);
          throw new NumberFormatException();
        }
      } catch (NumberFormatException e) {
        logger.info("Empty or failure parsing the cpuList. Defaulting to all available CPUs");
        cpuArrayList.clear();
        break;
      }

      for (int cpu = cpuStart; cpu <= Math.min(maxUsableCpu, cpuEnd); cpu++) {
        addCpuToList.accept(cpu);
      }
    }

    if (cpuArrayList.isEmpty()) {
      for (int cpu = 0; cpu <= maxUsableCpu; cpu++) {
        addCpuToList.accept(cpu);
      }
    }

    logger.info("Using cpuList: {}", cpuArrayList);
  }

  private int getNextCpuVector() {
    return cpuArrayList.get(cpuIndex++ % cpuArrayList.size());
  }

  public RdmaBufferManager getRdmaBufferManager() { return rdmaBufferManager; }

<<<<<<< HEAD
  public RdmaChannel getRdmaChannel(InetSocketAddress remoteAddr, boolean mustRetry)
    throws IOException, InterruptedException {
=======
  public RdmaChannel getRdmaChannel(InetSocketAddress remoteAddr, boolean mustRetry,
      RdmaChannel.RdmaChannelType rdmaChannelType) throws IOException, InterruptedException {
>>>>>>> a040c196
    final long startTime = System.nanoTime();
    final int maxConnectionAttempts = conf.maxConnectionAttempts();
    final long connectionTimeout = maxConnectionAttempts * conf.rdmaCmEventTimeout();
    long elapsedTime = 0;
    int connectionAttempts = 0;

    RdmaChannel rdmaChannel;
    do {
      rdmaChannel = activeRdmaChannelMap.get(remoteAddr);
      if (rdmaChannel == null) {
<<<<<<< HEAD
        RdmaChannel.RdmaChannelType rdmaChannelType =
          RdmaChannel.RdmaChannelType.RDMA_READ_REQUESTOR;

        rdmaChannel = new RdmaChannel(rdmaChannelType, conf, rdmaBufferManager, null,
=======
        RdmaCompletionListener listener = null;
        if (rdmaChannelType == RdmaChannel.RdmaChannelType.RPC) {
          // Executor <-> Driver QP needs listeners on both sides.
          listener = receiveListener;
        }
        rdmaChannel = new RdmaChannel(rdmaChannelType, conf, rdmaBufferManager, listener,
>>>>>>> a040c196
          getNextCpuVector());

        RdmaChannel actualRdmaChannel = activeRdmaChannelMap.putIfAbsent(remoteAddr, rdmaChannel);
        if (actualRdmaChannel != null) {
          rdmaChannel = actualRdmaChannel;
        } else {
          try {
            rdmaChannel.connect(remoteAddr);
            logger.info("Established connection to " + remoteAddr + " in " +
              (System.nanoTime() - startTime) / 1000000 + " ms");
          } catch (IOException e) {
            ++connectionAttempts;
            activeRdmaChannelMap.remove(remoteAddr, rdmaChannel);
            rdmaChannel.stop();
            if (mustRetry) {
              if (connectionAttempts == maxConnectionAttempts) {
                logger.error("Failed to connect to " + remoteAddr + " after " +
                  maxConnectionAttempts + " attempts, aborting");
                throw e;
              } else {
                logger.error("Failed to connect to " + remoteAddr + ", attempt " +
                  connectionAttempts + " of " + maxConnectionAttempts + " with exception: " + e);
                continue;
              }
            } else {
              logger.error("Failed to connect to " + remoteAddr + " with exception: " + e);
            }
          }
        }
      }

      if (rdmaChannel.isError()) {
        activeRdmaChannelMap.remove(remoteAddr, rdmaChannel);
        rdmaChannel.stop();
        continue;
      }

      if (!rdmaChannel.isConnected()) {
        rdmaChannel.waitForActiveConnection();
        elapsedTime = (System.nanoTime() - startTime) / 1000000;
      }

      if (rdmaChannel.isConnected()) {
        break;
      }
    } while (mustRetry && (connectionTimeout - elapsedTime) > 0);

    if (mustRetry && !rdmaChannel.isConnected()) {
      throw new IOException("Timeout in establishing a connection to " + remoteAddr.toString());
    }

    return rdmaChannel;
  }

  private FutureTask<Void> createFutureChannelStopTask(final RdmaChannel rdmaChannel) {
    FutureTask<Void> futureTask = new FutureTask<>(() -> {
      try {
        rdmaChannel.stop();
      } catch (InterruptedException | IOException e) {
        logger.warn("Exception caught while stopping an RdmaChannel", e);
      }
    }, null);

    // TODO: Use our own ExecutorService in Java
    ExecutionContext.Implicits$.MODULE$.global().execute(futureTask);
    return futureTask;
  }

  void stop() throws Exception {
    // Spawn simultaneous disconnect tasks to speed up tear-down
    LinkedList<FutureTask<Void>> futureTaskList = new LinkedList<>();
    for (InetSocketAddress inetSocketAddress: activeRdmaChannelMap.keySet()) {
      final RdmaChannel rdmaChannel = activeRdmaChannelMap.remove(inetSocketAddress);
      futureTaskList.add(createFutureChannelStopTask(rdmaChannel));
    }

    // Wait for all of the channels to disconnect
    for (FutureTask<Void> futureTask: futureTaskList) {
      try {
        futureTask.get(conf.teardownListenTimeout(), TimeUnit.MILLISECONDS);
      } catch (TimeoutException e) {
        logger.error("Failed to stop RdmaChannel during " + conf.teardownListenTimeout() + " ms");
      } catch (Exception ex) {
        logger.error(ex.toString());
      }
    }

    if (runThread.getAndSet(false)) { listeningThread.join(conf.teardownListenTimeout()); }

    // Spawn simultaneous disconnect tasks to speed up tear-down
    futureTaskList = new LinkedList<>();
    for (InetSocketAddress inetSocketAddress: passiveRdmaChannelMap.keySet()) {
      final RdmaChannel rdmaChannel = passiveRdmaChannelMap.remove(inetSocketAddress);
      futureTaskList.add(createFutureChannelStopTask(rdmaChannel));
    }

    // Wait for all of the channels to disconnect
    for (FutureTask<Void> futureTask: futureTaskList) {
      try {
        futureTask.get(conf.teardownListenTimeout(), TimeUnit.MILLISECONDS);
      } catch (TimeoutException e) {
        logger.error("Failed to stop RdmaChannel during " + conf.teardownListenTimeout() + " ms");
      } catch (Exception ex) {
        logger.error(ex.toString());
      }
    }

    if (rdmaBufferManager != null) { rdmaBufferManager.stop(); }
    if (ibvPd != null) { ibvPd.deallocPd(); }
    if (listenerRdmaCmId != null) { listenerRdmaCmId.destroyId(); }
    if (cmChannel != null) { cmChannel.destroyEventChannel(); }
  }

  public InetSocketAddress getLocalInetSocketAddress() { return localInetSocketAddress; }
}<|MERGE_RESOLUTION|>--- conflicted
+++ resolved
@@ -128,7 +128,7 @@
           int eventType = event.getEvent();
           event.ackEvent();
 
-          InetSocketAddress inetSocketAddress = (InetSocketAddress)cmId.getDestination();
+          InetSocketAddress inetSocketAddress = (InetSocketAddress) cmId.getDestination();
 
           if (eventType == RdmaCmEvent.EventType.RDMA_CM_EVENT_CONNECT_REQUEST.ordinal()) {
             RdmaChannel rdmaChannel = passiveRdmaChannelMap.get(inetSocketAddress);
@@ -147,10 +147,6 @@
               }
             }
 
-<<<<<<< HEAD
-            RdmaChannel.RdmaChannelType rdmaChannelType =
-              RdmaChannel.RdmaChannelType.RDMA_READ_RESPONDER;
-=======
             RdmaChannel.RdmaChannelType rdmaChannelType;
             if (!isExecutor) {
               rdmaChannelType = RdmaChannel.RdmaChannelType.RPC;
@@ -158,7 +154,6 @@
               rdmaChannelType = RdmaChannel.RdmaChannelType.RDMA_READ_RESPONDER;
             }
 
->>>>>>> a040c196
             rdmaChannel = new RdmaChannel(rdmaChannelType, conf, rdmaBufferManager, receiveListener,
               cmId, getNextCpuVector());
             if (passiveRdmaChannelMap.putIfAbsent(inetSocketAddress, rdmaChannel) != null) {
@@ -283,15 +278,12 @@
     return cpuArrayList.get(cpuIndex++ % cpuArrayList.size());
   }
 
-  public RdmaBufferManager getRdmaBufferManager() { return rdmaBufferManager; }
-
-<<<<<<< HEAD
-  public RdmaChannel getRdmaChannel(InetSocketAddress remoteAddr, boolean mustRetry)
-    throws IOException, InterruptedException {
-=======
+  public RdmaBufferManager getRdmaBufferManager() {
+    return rdmaBufferManager;
+  }
+
   public RdmaChannel getRdmaChannel(InetSocketAddress remoteAddr, boolean mustRetry,
       RdmaChannel.RdmaChannelType rdmaChannelType) throws IOException, InterruptedException {
->>>>>>> a040c196
     final long startTime = System.nanoTime();
     final int maxConnectionAttempts = conf.maxConnectionAttempts();
     final long connectionTimeout = maxConnectionAttempts * conf.rdmaCmEventTimeout();
@@ -302,19 +294,12 @@
     do {
       rdmaChannel = activeRdmaChannelMap.get(remoteAddr);
       if (rdmaChannel == null) {
-<<<<<<< HEAD
-        RdmaChannel.RdmaChannelType rdmaChannelType =
-          RdmaChannel.RdmaChannelType.RDMA_READ_REQUESTOR;
-
-        rdmaChannel = new RdmaChannel(rdmaChannelType, conf, rdmaBufferManager, null,
-=======
         RdmaCompletionListener listener = null;
         if (rdmaChannelType == RdmaChannel.RdmaChannelType.RPC) {
           // Executor <-> Driver QP needs listeners on both sides.
           listener = receiveListener;
         }
         rdmaChannel = new RdmaChannel(rdmaChannelType, conf, rdmaBufferManager, listener,
->>>>>>> a040c196
           getNextCpuVector());
 
         RdmaChannel actualRdmaChannel = activeRdmaChannelMap.putIfAbsent(remoteAddr, rdmaChannel);
@@ -386,13 +371,13 @@
   void stop() throws Exception {
     // Spawn simultaneous disconnect tasks to speed up tear-down
     LinkedList<FutureTask<Void>> futureTaskList = new LinkedList<>();
-    for (InetSocketAddress inetSocketAddress: activeRdmaChannelMap.keySet()) {
+    for (InetSocketAddress inetSocketAddress : activeRdmaChannelMap.keySet()) {
       final RdmaChannel rdmaChannel = activeRdmaChannelMap.remove(inetSocketAddress);
       futureTaskList.add(createFutureChannelStopTask(rdmaChannel));
     }
 
     // Wait for all of the channels to disconnect
-    for (FutureTask<Void> futureTask: futureTaskList) {
+    for (FutureTask<Void> futureTask : futureTaskList) {
       try {
         futureTask.get(conf.teardownListenTimeout(), TimeUnit.MILLISECONDS);
       } catch (TimeoutException e) {
@@ -402,17 +387,19 @@
       }
     }
 
-    if (runThread.getAndSet(false)) { listeningThread.join(conf.teardownListenTimeout()); }
+    if (runThread.getAndSet(false)) {
+      listeningThread.join(conf.teardownListenTimeout());
+    }
 
     // Spawn simultaneous disconnect tasks to speed up tear-down
     futureTaskList = new LinkedList<>();
-    for (InetSocketAddress inetSocketAddress: passiveRdmaChannelMap.keySet()) {
+    for (InetSocketAddress inetSocketAddress : passiveRdmaChannelMap.keySet()) {
       final RdmaChannel rdmaChannel = passiveRdmaChannelMap.remove(inetSocketAddress);
       futureTaskList.add(createFutureChannelStopTask(rdmaChannel));
     }
 
     // Wait for all of the channels to disconnect
-    for (FutureTask<Void> futureTask: futureTaskList) {
+    for (FutureTask<Void> futureTask : futureTaskList) {
       try {
         futureTask.get(conf.teardownListenTimeout(), TimeUnit.MILLISECONDS);
       } catch (TimeoutException e) {
@@ -422,11 +409,21 @@
       }
     }
 
-    if (rdmaBufferManager != null) { rdmaBufferManager.stop(); }
-    if (ibvPd != null) { ibvPd.deallocPd(); }
-    if (listenerRdmaCmId != null) { listenerRdmaCmId.destroyId(); }
-    if (cmChannel != null) { cmChannel.destroyEventChannel(); }
-  }
-
-  public InetSocketAddress getLocalInetSocketAddress() { return localInetSocketAddress; }
+    if (rdmaBufferManager != null) {
+      rdmaBufferManager.stop();
+    }
+    if (ibvPd != null) {
+      ibvPd.deallocPd();
+    }
+    if (listenerRdmaCmId != null) {
+      listenerRdmaCmId.destroyId();
+    }
+    if (cmChannel != null) {
+      cmChannel.destroyEventChannel();
+    }
+  }
+
+  public InetSocketAddress getLocalInetSocketAddress() {
+    return localInetSocketAddress;
+  }
 }