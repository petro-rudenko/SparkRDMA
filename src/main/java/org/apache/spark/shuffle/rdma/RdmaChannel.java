/*
 * Licensed to the Apache Software Foundation (ASF) under one or more
 * contributor license agreements.  See the NOTICE file distributed with
 * this work for additional information regarding copyright ownership.
 * The ASF licenses this file to You under the Apache License, Version 2.0
 * (the "License"); you may not use this file except in compliance with
 * the License.  You may obtain a copy of the License at
 *
 *    http://www.apache.org/licenses/LICENSE-2.0
 *
 * Unless required by applicable law or agreed to in writing, software
 * distributed under the License is distributed on an "AS IS" BASIS,
 * WITHOUT WARRANTIES OR CONDITIONS OF ANY KIND, either express or implied.
 * See the License for the specific language governing permissions and
 * limitations under the License.
 */

package org.apache.spark.shuffle.rdma;

import com.ibm.disni.verbs.*;
import org.slf4j.Logger;
import org.slf4j.LoggerFactory;

import java.io.IOException;
import java.net.InetSocketAddress;
import java.nio.ByteBuffer;
import java.util.List;
import java.util.concurrent.ConcurrentLinkedDeque;
import java.util.concurrent.Semaphore;
import java.util.concurrent.ConcurrentHashMap;
import java.util.LinkedList;
import java.util.concurrent.atomic.AtomicBoolean;
import java.util.concurrent.atomic.AtomicInteger;
import java.util.stream.Collectors;

public class RdmaChannel {
  private static final Logger logger = LoggerFactory.getLogger(RdmaChannel.class);
  private static final int MAX_ACK_COUNT = 4;
  private static final int POLL_CQ_LIST_SIZE = 16;
  private static final int ZERO_SIZED_RECV_WR_LIST_SIZE = 16;
  private static final AtomicInteger idGenerator = new AtomicInteger(Integer.MAX_VALUE);
  private final int id = Integer.MAX_VALUE - idGenerator.decrementAndGet();
  private static final int MAX_SGE_ELEMENTS = 1;

  private static final ConcurrentHashMap<Integer, RdmaCompletionListener> completionListenerMap =
    new ConcurrentHashMap<>();

  private final ConcurrentHashMap<Integer, ConcurrentLinkedDeque<SVCPostSend>> svcPostSendCache =
    new ConcurrentHashMap();

  enum RdmaChannelType { RPC, RDMA_READ_REQUESTOR, RDMA_READ_RESPONDER }
  private final RdmaChannelType rdmaChannelType;

  private final RdmaCompletionListener receiveListener;
  private final RdmaBufferManager rdmaBufferManager;
  private IbvCompChannel compChannel = null;
  private RdmaEventChannel eventChannel = null;
  private final int rdmaCmEventTimeout;
  private final int teardownListenTimeout;
  private final int resolvePathTimeout;
  private RdmaCmId cmId = null;
  private IbvCQ cq = null;
  private IbvQP qp = null;
  private final AtomicBoolean isStopped = new AtomicBoolean(false);

  // Send a credit report on every (recvDepth / RECV_CREDIT_REPORT_RATIO) receive credit reclaims
  private static final int RECV_CREDIT_REPORT_RATIO = 8;
  private Semaphore remoteRecvCredits;
  private int localRecvCreditsPendingReport = 0;

  private Semaphore sendBudgetSemaphore;
  private final ConcurrentLinkedDeque<PendingSend> sendWrQueue = new ConcurrentLinkedDeque<>();

  private class PendingSend {
    final LinkedList<IbvSendWR> ibvSendWRList;
    final int recvCreditsNeeded;

    PendingSend(LinkedList<IbvSendWR> ibvSendWRList, int recvCreditsNeeded) {
      this.ibvSendWRList = ibvSendWRList;
      this.recvCreditsNeeded = recvCreditsNeeded;
    }
  }

  private class PostRecvWr {
    final IbvRecvWR ibvRecvWR;
    final RdmaBuffer rdmaBuf;
    final ByteBuffer buf;

    PostRecvWr(IbvRecvWR ibvRecvWR, RdmaBuffer rdmaBuf) throws IOException {
      this.ibvRecvWR = ibvRecvWR;
      this.rdmaBuf = rdmaBuf;
      this.buf = rdmaBuf.getByteBuffer();
    }
  }

  private PostRecvWr[] postRecvWrArray = null;

  private int ackCounter = 0;

  private final int sendDepth;
  private final int recvDepth;
  private final int recvWrSize;
  private LinkedList<IbvRecvWR> zeroSizeRecvWrList;

  private boolean isWarnedOnSendOverSubscription = false;

  private final int cpuVector;

  private SVCReqNotify reqNotifyCall;
  private SVCPollCq svcPollCq;
  private IbvWC[] ibvWCs;

  private RdmaThread rdmaThread = null;

  enum RdmaChannelState { IDLE, CONNECTING, CONNECTED, ERROR }
  private final AtomicInteger rdmaChannelState = new AtomicInteger(RdmaChannelState.IDLE.ordinal());

  private void setRdmaChannelState(RdmaChannelState newRdmaChannelState) {
    // Allow to change the channel state only if not in ERROR
    rdmaChannelState.updateAndGet(state ->
      state != RdmaChannelState.ERROR.ordinal() ? newRdmaChannelState.ordinal() : state);
  }

  private class CompletionInfo {
    final RdmaCompletionListener listener;
    final int sendPermitsToReclaim;

    CompletionInfo(RdmaCompletionListener listener, int sendPermitsToReclaim) {
      this.listener = listener;
      this.sendPermitsToReclaim = sendPermitsToReclaim;
    }
  }
  private final ConcurrentHashMap<Integer, CompletionInfo> completionInfoMap =
    new ConcurrentHashMap<>();
  // NOOP_RESERVED_INDEX is used for send operations that do not require a callback
  private static final int NOOP_RESERVED_INDEX = 0;
  private final AtomicInteger completionInfoIndex = new AtomicInteger(NOOP_RESERVED_INDEX);
<<<<<<< HEAD
  private RdmaShuffleConf conf = null;
=======
  private final RdmaShuffleConf conf;
>>>>>>> a040c196

  RdmaChannel(
    RdmaChannelType rdmaChannelType,
    RdmaShuffleConf conf,
    RdmaBufferManager rdmaBufferManager,
    RdmaCompletionListener receiveListener,
    RdmaCmId cmId,
    int cpuVector) {
    this(rdmaChannelType, conf, rdmaBufferManager, receiveListener, cpuVector);
    this.cmId = cmId;
  }

  RdmaChannel(
    RdmaChannelType rdmaChannelType,
    RdmaShuffleConf conf,
    RdmaBufferManager rdmaBufferManager,
    RdmaCompletionListener receiveListener,
    int cpuVector) {
    this.rdmaChannelType = rdmaChannelType;
    this.receiveListener = receiveListener;
    this.rdmaBufferManager = rdmaBufferManager;
    this.cpuVector = cpuVector;
    this.conf = conf;
<<<<<<< HEAD
=======

>>>>>>> a040c196
    switch (rdmaChannelType) {
      case RPC:
        // Single bidirectional QP between executors and driver.
        if (conf.swFlowControl()) {
          this.remoteRecvCredits = new Semaphore(conf.recvQueueDepth(), false);
        }
        this.recvDepth = conf.recvQueueDepth();
        this.recvWrSize = conf.recvWrSize();
        this.sendDepth = conf.sendQueueDepth();
        this.sendBudgetSemaphore = new Semaphore(
          sendDepth - recvDepth / RECV_CREDIT_REPORT_RATIO, false);
        break;
      case RDMA_READ_REQUESTOR:
        if (conf.swFlowControl()) {
          this.recvDepth = conf.recvQueueDepth();
          this.remoteRecvCredits = new Semaphore(conf.recvQueueDepth(), false);
        } else {
          this.recvDepth = conf.recvQueueDepth();
        }
        this.recvWrSize = 0;
        this.sendDepth = conf.sendQueueDepth();
        logger.trace("{} recvDepth: {} , sendDepth - recvDepth / RECV_CREDIT_REPORT_RATIO:{}",
          this, recvDepth, sendDepth - recvDepth / RECV_CREDIT_REPORT_RATIO);
        this.sendBudgetSemaphore = new Semaphore(
          sendDepth - recvDepth / RECV_CREDIT_REPORT_RATIO, false);
        break;

      case RDMA_READ_RESPONDER:
        // Requires full-size receives and sends for credit reports only
        this.recvDepth = conf.recvQueueDepth();
        this.recvWrSize = conf.recvWrSize();
        this.sendDepth = conf.sendQueueDepth();
        break;

      default:
        throw new IllegalArgumentException("Illegal RdmaChannelType");
    }

    this.rdmaCmEventTimeout = conf.rdmaCmEventTimeout();
    this.teardownListenTimeout = conf.teardownListenTimeout();
    this.resolvePathTimeout = conf.resolvePathTimeout();
  }

  private int putCompletionInfo(CompletionInfo completionInfo) {
    int index;
    do {
      index = completionInfoIndex.incrementAndGet();
    } while (index == NOOP_RESERVED_INDEX);

    CompletionInfo retCompletionInfo = completionInfoMap.put(index, completionInfo);
    if (retCompletionInfo != null) {
      throw new RuntimeException("Overflow of CompletionInfos");
    }
    return index;
  }

  private CompletionInfo removeCompletionInfo(int index) {
    return completionInfoMap.remove(index);
  }

  private void setupCommon() throws IOException {
    IbvContext ibvContext = cmId.getVerbs();
    if (ibvContext == null) {
      throw new IOException("Failed to retrieve IbvContext");
    }

    compChannel = ibvContext.createCompChannel();
    if (compChannel == null) {
      throw new IOException("createCompChannel() failed");
    }

    // ncqe must be greater than 1
    cq = ibvContext.createCQ(compChannel,
      (sendDepth + recvDepth) > 0 ? sendDepth + recvDepth : 1, cpuVector);
    if (cq == null) {
      throw new IOException("createCQ() failed");
    }

    reqNotifyCall = cq.reqNotification(false);
    reqNotifyCall.execute();

    ibvWCs = new IbvWC[POLL_CQ_LIST_SIZE];
    for (int i = 0; i < POLL_CQ_LIST_SIZE; i++) {
      ibvWCs[i] = new IbvWC();
    }
    svcPollCq = cq.poll(ibvWCs, POLL_CQ_LIST_SIZE);
    ibvContext.checkResources(Math.max(recvDepth, sendDepth), MAX_SGE_ELEMENTS,
      (sendDepth + recvDepth) > 0 ? sendDepth + recvDepth : 1);
    IbvQPInitAttr attr = new IbvQPInitAttr();
    attr.setQp_type(IbvQP.IBV_QPT_RC);
    attr.setSend_cq(cq);
    attr.setRecv_cq(cq);
    attr.cap().setMax_recv_sge(MAX_SGE_ELEMENTS);
    attr.cap().setMax_recv_wr(recvDepth);
    attr.cap().setMax_send_sge(MAX_SGE_ELEMENTS);
    attr.cap().setMax_send_wr(sendDepth);

    qp = cmId.createQP(rdmaBufferManager.getPd(), attr);
    logger.debug("{} created qp, setMax_send_wr={}", this, sendDepth);
    if (qp == null) {
      throw new IOException("createQP() failed");
    }

    if (recvWrSize == 0) {
      initZeroSizeRecvs();
    } else {
      initRecvs();
    }

    rdmaThread = new RdmaThread(this, cpuVector);
    rdmaThread.start();
  }

  void connect(InetSocketAddress socketAddress) throws IOException {
    eventChannel = RdmaEventChannel.createEventChannel();
    if (eventChannel == null) {
      throw new IOException("createEventChannel() failed");
    }

    // Create an active connect cm id
    cmId = eventChannel.createId(RdmaCm.RDMA_PS_TCP);
    if (cmId == null) {
      throw new IOException("createId() failed");
    }

    // Resolve the addr
    setRdmaChannelState(RdmaChannelState.CONNECTING);
    cmId.resolveAddr(null, socketAddress, resolvePathTimeout);

    processRdmaCmEvent(RdmaCmEvent.EventType.RDMA_CM_EVENT_ADDR_RESOLVED.ordinal(),
      rdmaCmEventTimeout);

    // Resolve the route
    cmId.resolveRoute(resolvePathTimeout);

    processRdmaCmEvent(RdmaCmEvent.EventType.RDMA_CM_EVENT_ROUTE_RESOLVED.ordinal(),
      rdmaCmEventTimeout);

    setupCommon();
    logger.debug("Created RDMA channel {} of type {} to {}",
      this, rdmaChannelType.name(), socketAddress.getHostName());
    RdmaConnParam connParams = new RdmaConnParam();
    // TODO: current disni code does not support setting these
    // connParams.setInitiator_depth((byte) 16);
    // connParams.setResponder_resources((byte) 16);
    // retry infinite
    connParams.setRetry_count((byte) 1);
    connParams.setRnr_retry_count((byte) 1);

    try {
      cmId.connect(connParams);
    } catch (IOException ex) {
      setRdmaChannelState(RdmaChannelState.ERROR);
      throw ex;
    }

    processRdmaCmEvent(RdmaCmEvent.EventType.RDMA_CM_EVENT_ESTABLISHED.ordinal(),
      rdmaCmEventTimeout);
    setRdmaChannelState(RdmaChannelState.CONNECTED);
  }

  InetSocketAddress getSourceSocketAddress() throws IOException {
    return (InetSocketAddress)cmId.getSource();
  }

  void accept() throws IOException {
    RdmaConnParam connParams = new RdmaConnParam();

    setupCommon();

    // TODO: current disni code does not support setting these
    //connParams.setInitiator_depth((byte) 16);
    //connParams.setResponder_resources((byte) 16);
    // retry infinite
    connParams.setRetry_count((byte) 7);
    connParams.setRnr_retry_count((byte) 7);

    setRdmaChannelState(RdmaChannelState.CONNECTING);

    try {
      cmId.accept(connParams);
    } catch (IOException ex) {
      setRdmaChannelState(RdmaChannelState.ERROR);
      throw ex;
    }
  }

  void finalizeConnection() {
    setRdmaChannelState(RdmaChannelState.CONNECTED);
    synchronized (rdmaChannelState) { rdmaChannelState.notifyAll(); }
  }

  private void processRdmaCmEvent(int expectedEvent, int timeout) throws IOException {
    RdmaCmEvent event = eventChannel.getCmEvent(timeout);
    if (event == null) {
      setRdmaChannelState(RdmaChannelState.ERROR);
      throw new IOException("getCmEvent() failed");
    }

    int eventType = event.getEvent();
    event.ackEvent();

    if (eventType != expectedEvent) {
      setRdmaChannelState(RdmaChannelState.ERROR);
      throw new IOException("Received CM event: " + RdmaCmEvent.EventType.values()[eventType]
        + " but expected: " + RdmaCmEvent.EventType.values()[expectedEvent]);
    }
  }

  @SuppressWarnings({"checkstyle:EmptyCatchBlock"})
  void waitForActiveConnection() {
    synchronized (rdmaChannelState) {
      try {
        rdmaChannelState.wait(100);
      } catch (InterruptedException ignored) { }
    }
  }

  private void rdmaPostWRList(LinkedList<IbvSendWR> sendWRList) throws IOException {
    if (isError() || isStopped.get()) {
      throw new IOException("QP is in error state, can't post new requests");
    }
    if (sendBudgetSemaphore != null) {
      logger.debug("{} Send budget available permits: {}. \n" +
          "Sending {} messages of types {}", this, sendBudgetSemaphore.availablePermits(),
          sendWRList.size(),
          sendWRList.stream().map(s -> IbvSendWR.IbvWrOcode.values()[s.getOpcode()].name())
            .distinct().collect(Collectors.joining( "," )));
    }
    qp.postSend(sendWRList, null).execute().free();
    /*
    ConcurrentLinkedDeque<SVCPostSend> stack;
    SVCPostSend svcPostSendObject;

    int numWrElements = sendWRList.size();
    // Special case for 0 sgeElements when rdmaSendWithImm
    if (sendWRList.size() == 1 && sendWRList.getFirst().getNum_sge() == 0) {
      numWrElements = NOOP_RESERVED_INDEX;
    }


    stack = svcPostSendCache.computeIfAbsent(numWrElements,
      numElements -> new ConcurrentLinkedDeque<>());

    // To avoid buffer allocations in disni update cached SVCPostSendObject
    if (sendWRList.getFirst().getOpcode() == IbvSendWR.IbvWrOcode.IBV_WR_SEND.ordinal()
      && (svcPostSendObject = stack.pollFirst()) != null) {
      logger.debug("Got Post send from cache");
      int i = 0;
      for (IbvSendWR sendWr: sendWRList) {
        SVCPostSend.SendWRMod sendWrMod = svcPostSendObject.getWrMod(i);

        sendWrMod.setWr_id(sendWr.getWr_id());
        sendWrMod.setSend_flags(sendWr.getSend_flags());
        // Setting up RDMA attributes
        sendWrMod.getRdmaMod().setRemote_addr(sendWr.getRdma().getRemote_addr());
        sendWrMod.getRdmaMod().setRkey(sendWr.getRdma().getRkey());
        sendWrMod.getRdmaMod().setReserved(sendWr.getRdma().getReserved());
        sendWrMod.setOpcode(sendWr.getOpcode());
        if (sendWr.getNum_sge() == 1) {
          IbvSge sge = sendWr.getSge(0);
          sendWrMod.getSgeMod(0).setLkey(sge.getLkey());
          sendWrMod.getSgeMod(0).setAddr(sge.getAddr());
          sendWrMod.getSgeMod(0).setLength(sge.getLength());
        }
        i++;
      }
    } else {
      svcPostSendObject = qp.postSend(sendWRList, null);
    }

    svcPostSendObject.execute();
    // Cache SVCPostSend objects only for RDMA Read requests

    if (sendWRList.getFirst().getOpcode() == IbvSendWR.IbvWrOcode.IBV_WR_SEND.ordinal()) {
      stack.add(svcPostSendObject);
    } else {
      svcPostSendObject.free();
    }*/
  }

  private void rdmaPostWRListInQueue(PendingSend pendingSend) throws IOException {
    if (isError() || isStopped.get()) {
      throw new IOException("QP is in error state, can't post new requests");
    }

    if (sendBudgetSemaphore.tryAcquire(pendingSend.ibvSendWRList.size())) {
      // Ordering is lost here since if there are credits avail they will be immediately utilized
      // without fairness. We don't care about fairness, since Spark doesn't expect the requests to
      // complete in a particular order
      if (pendingSend.recvCreditsNeeded > 0 &&
        remoteRecvCredits != null &&
        !remoteRecvCredits.tryAcquire(pendingSend.recvCreditsNeeded)) {
        sendBudgetSemaphore.release(pendingSend.ibvSendWRList.size());
        sendWrQueue.add(pendingSend);
      } else {
        try {
          rdmaPostWRList(pendingSend.ibvSendWRList);
        } catch (Exception e) {
          logger.error("{}: Exception: {}, pending send size {}, sendBudget {}",
            this, e, pendingSend.ibvSendWRList.size(), sendBudgetSemaphore.availablePermits());
          if (remoteRecvCredits != null) {
            remoteRecvCredits.release(pendingSend.recvCreditsNeeded);
          }
          sendBudgetSemaphore.release(pendingSend.ibvSendWRList.size());
          sendWrQueue.add(pendingSend);
          throw e;
        }
      }
    } else {
      if (!isWarnedOnSendOverSubscription) {
        isWarnedOnSendOverSubscription = true;
        logger.warn(this + " oversubscription detected. RDMA" +
          " send queue depth is too small. To improve performance, please set" +
          " spark.shuffle.rdma.sendQueueDepth to a higher value (current depth: " + sendDepth);
      }
      sendWrQueue.add(pendingSend);

      // Try again, in case it is the only WR in the queue and there are no pending sends
      if (sendBudgetSemaphore.tryAcquire(pendingSend.ibvSendWRList.size())) {
        if (sendWrQueue.remove(pendingSend)) {
          if (pendingSend.recvCreditsNeeded > 0 &&
            remoteRecvCredits != null &&
            !remoteRecvCredits.tryAcquire(pendingSend.recvCreditsNeeded)) {
            sendBudgetSemaphore.release(pendingSend.ibvSendWRList.size());
            sendWrQueue.add(pendingSend);
          } else {
            try {
              rdmaPostWRList(pendingSend.ibvSendWRList);
            } catch (Exception e) {
              if (remoteRecvCredits != null) {
                remoteRecvCredits.release(pendingSend.recvCreditsNeeded);
              }
              sendBudgetSemaphore.release(pendingSend.ibvSendWRList.size());
              sendWrQueue.add(pendingSend);
              throw e;
            }
          }
        } else {
          sendBudgetSemaphore.release(pendingSend.ibvSendWRList.size());
        }
      } else {
        logger.debug("{} sendBudgetSemaphore size: {}," +
          "sendWrQueue size: {}", this, sendBudgetSemaphore.availablePermits(),
          sendWrQueue.size());
      }
    }
  }

  void rdmaReadInQueue(RdmaCompletionListener listener, long localAddress, int lKey,
                       int[] sizes, long[] remoteAddresses, int[] rKeys) throws IOException {
    long offset = 0;
    LinkedList<IbvSendWR> readWRList = new LinkedList<>();
    for (int i = 0; i < remoteAddresses.length; i++) {
      IbvSge readSge = new IbvSge();
      readSge.setAddr(localAddress + offset);
      readSge.setLength(sizes[i]);
      readSge.setLkey(lKey);
      offset += sizes[i];

      LinkedList<IbvSge> readSgeList = new LinkedList<>();
      readSgeList.add(readSge);

      IbvSendWR readWr = new IbvSendWR();
      readWr.setOpcode(IbvSendWR.IbvWrOcode.IBV_WR_RDMA_READ.ordinal());
      readWr.setSg_list(readSgeList);
      readWr.getRdma().setRemote_addr(remoteAddresses[i]);
      readWr.getRdma().setRkey(rKeys[i]);

      readWRList.add(readWr);
    }

    readWRList.getLast().setSend_flags(IbvSendWR.IBV_SEND_SIGNALED);
    int completionInfoId = putCompletionInfo(new CompletionInfo(listener, remoteAddresses.length));
    readWRList.getLast().setWr_id(completionInfoId);

    try {
      rdmaPostWRListInQueue(new PendingSend(readWRList, 0));
    } catch (Exception e) {
      removeCompletionInfo(completionInfoId);
      throw e;
    }
  }

  /**
   * RDMA write buffer(localAddress, localLength, lKey) to remote buffer at remoteAddress
   * @param listener
   * @param localAddress
   * @param localLength
   * @param lKey
   * @param remoteAddress
   * @param rKey
   * @throws IOException
   */
  public void rdmaWriteInQueue(RdmaCompletionListener listener, long localAddress, int localLength,
                               int lKey, long remoteAddress, int rKey) throws IOException {
    LinkedList<IbvSendWR> writeWRList = new LinkedList<>();

    IbvSge writeSge = new IbvSge();
    writeSge.setAddr(localAddress);
    writeSge.setLength(localLength);
    writeSge.setLkey(lKey);

    LinkedList<IbvSge> writeSgeList = new LinkedList<>();
    writeSgeList.add(writeSge);

    IbvSendWR writeWr = new IbvSendWR();
    writeWr.setOpcode(IbvSendWR.IbvWrOcode.IBV_WR_RDMA_WRITE.ordinal());
    writeWr.setSg_list(writeSgeList);
    writeWr.getRdma().setRemote_addr(remoteAddress);
    writeWr.getRdma().setRkey(rKey);
    writeWr.setSend_flags(IbvSendWR.IBV_SEND_SIGNALED);
    writeWRList.add(writeWr);

    int completionInfoId = putCompletionInfo(new CompletionInfo(listener, 1));
    writeWRList.getLast().setWr_id(completionInfoId);

    try {
      rdmaPostWRListInQueue(new PendingSend(writeWRList, 0));
    } catch (Exception e) {
      removeCompletionInfo(completionInfoId);
      throw e;
    }
  }

  public int putCompletionListener(RdmaCompletionListener listener) {
    int callbackId = idGenerator.decrementAndGet();
    if (callbackId <= 65536) {
      idGenerator.set(Integer.MAX_VALUE);
      callbackId = idGenerator.decrementAndGet();
    }
    completionListenerMap.put(callbackId, listener);
    return callbackId;
  }

  public void rdmaWriteInQueueWithImm(RdmaCompletionListener listener, long[] localAddresses,
                                      int[] localLengths, int[] lKeys, long remoteAddress, int rKey,
                                      int immData) throws IOException {
    LinkedList<IbvSendWR> writeWRList = new LinkedList<>();
    long  offset = 0;
    for (int i = 0; i < localAddresses.length; i += MAX_SGE_ELEMENTS) {
      IbvSendWR writeWr = new IbvSendWR();

      LinkedList<IbvSge> writeSgeList = new LinkedList<>();
      int bytesInSge = 0;
      for (int j = i; j < Math.min(localAddresses.length, i + MAX_SGE_ELEMENTS); j++) {
        IbvSge writeSge = new IbvSge();
        writeSge.setAddr(localAddresses[j]);
        writeSge.setLength(localLengths[j]);
        writeSge.setLkey(lKeys[j]);
        writeSgeList.add(writeSge);
        bytesInSge += localLengths[j];
      }

      writeWr.setOpcode(IbvSendWR.IbvWrOcode.IBV_WR_RDMA_WRITE.ordinal());
      writeWr.setSg_list(writeSgeList);
      writeWr.setNum_sge(writeSgeList.size());
      writeWr.setWr_id(Long.MAX_VALUE - 1);
      writeWr.getRdma().setRemote_addr(remoteAddress + offset);
      writeWr.getRdma().setRkey(rKey);
      writeWr.setSend_flags(0);
      writeWRList.add(writeWr);
      offset += bytesInSge;
    }
    int completionInfoId = putCompletionInfo(
      new CompletionInfo(listener, writeWRList.size()));

    writeWRList.getLast().setWr_id(completionInfoId);
    writeWRList.getLast().setSend_flags(IbvSendWR.IBV_SEND_SIGNALED);
    writeWRList.getLast().setImm_data(immData);
    writeWRList.getLast().setOpcode(IbvSendWR.IbvWrOcode.IBV_WR_RDMA_WRITE_WITH_IMM.ordinal());
    try {
      rdmaPostWRListInQueue(new PendingSend(writeWRList, 1));
    } catch (Exception e) {
      removeCompletionInfo(completionInfoId);
      throw e;
    }
  }

  public void rdmaSendInQueue(RdmaCompletionListener listener, long[] localAddresses, int[] lKeys,
                              int[] sizes) throws IOException {
    LinkedList<IbvSendWR> sendWRList = new LinkedList<>();
    for (int i = 0; i < localAddresses.length; i++) {
      IbvSge sendSge = new IbvSge();
      sendSge.setAddr(localAddresses[i]);
      sendSge.setLength(sizes[i]);
      sendSge.setLkey(lKeys[i]);

      LinkedList<IbvSge> sendSgeList = new LinkedList<>();
      sendSgeList.add(sendSge);

      IbvSendWR sendWr = new IbvSendWR();
      sendWr.setOpcode(IbvSendWR.IbvWrOcode.IBV_WR_SEND.ordinal());
      sendWr.setSg_list(sendSgeList);

      sendWRList.add(sendWr);
    }

    sendWRList.getLast().setSend_flags(IbvSendWR.IBV_SEND_SIGNALED);
    int completionInfoId = putCompletionInfo(new CompletionInfo(listener, localAddresses.length));
    sendWRList.getLast().setWr_id(completionInfoId);

    try {
      rdmaPostWRListInQueue(new PendingSend(sendWRList, sendWRList.size()));
    } catch (Exception e) {
      removeCompletionInfo(completionInfoId);
      throw e;
    }
  }

  // Used only for sending a receive credit report
  private void rdmaSendWithImm(int immData) throws IOException {
    LinkedList<IbvSendWR> sendWRList = new LinkedList<>();
    LinkedList<IbvSge> sendSgeList = new LinkedList<>();
    IbvSendWR sendWr = new IbvSendWR();
    sendWr.setOpcode(IbvSendWR.IbvWrOcode.IBV_WR_RDMA_WRITE_WITH_IMM.ordinal());
    sendWr.setImm_data(immData);
    sendWr.setSg_list(sendSgeList);
    sendWr.setSend_flags(IbvSendWR.IBV_SEND_SIGNALED);
    sendWr.setWr_id(NOOP_RESERVED_INDEX); // doesn't require a callback
    sendWRList.add(sendWr);
    logger.trace("{} sending IMM message! Not counting in semaphore", this);
    rdmaPostWRList(sendWRList);
  }

  private void initZeroSizeRecvs() throws IOException {
    if (recvDepth == 0) { return; }

    IbvRecvWR wr = new IbvRecvWR();
    wr.setWr_id(recvDepth);
    wr.setNum_sge(0);
    zeroSizeRecvWrList = new LinkedList<>();
    for (int i = 0; i < ZERO_SIZED_RECV_WR_LIST_SIZE; i++) { zeroSizeRecvWrList.add(wr); }

    postZeroSizeRecvWrs(recvDepth);
  }

  private void postZeroSizeRecvWrs(int count) throws IOException {
    if (isError() || isStopped.get() || recvDepth == 0) { return; }

    int cPosted = 0;
    List<IbvRecvWR> actualRecvWrList = zeroSizeRecvWrList;
    while (cPosted < count) {
      int cCurrentPost = ZERO_SIZED_RECV_WR_LIST_SIZE;
      if (count - cPosted < ZERO_SIZED_RECV_WR_LIST_SIZE) {
        actualRecvWrList = zeroSizeRecvWrList.subList(0, count - cPosted);
        cCurrentPost = count - cPosted;
      }
      SVCPostRecv svcPostRecv = qp.postRecv(actualRecvWrList, null);
      svcPostRecv.execute();
      svcPostRecv.free();

      cPosted += cCurrentPost;
    }
  }

  private void postRecvWrs(int startIndex, int count) throws IOException {
    if (isError() || isStopped.get() || recvDepth == 0) { return; }

    LinkedList<IbvRecvWR> recvWrList = new LinkedList<>();
    for (int i = startIndex; i < startIndex + count; i++) {
      postRecvWrArray[i % recvDepth].buf.clear();
      postRecvWrArray[i % recvDepth].buf.limit(recvWrSize);
      recvWrList.add(postRecvWrArray[i % recvDepth].ibvRecvWR);
    }

    SVCPostRecv svcPostRecv = qp.postRecv(recvWrList, null);

    svcPostRecv.execute();
    svcPostRecv.free();
  }

  private void initRecvs() throws IOException {
    if (isError() || isStopped.get() || recvDepth == 0) { return; }

    postRecvWrArray = new PostRecvWr[recvDepth];
    LinkedList<IbvRecvWR> recvWrList = new LinkedList<>();
    for (int i = 0; i < recvDepth; i++) {
      RdmaBuffer rdmaBuffer = rdmaBufferManager.get(recvWrSize);

      IbvSge sge = new IbvSge();
      sge.setAddr(rdmaBuffer.getAddress());
      sge.setLength(rdmaBuffer.getLength());
      sge.setLkey(rdmaBuffer.getLkey());

      LinkedList<IbvSge> sgeList = new LinkedList<>();
      sgeList.add(sge);

      IbvRecvWR wr = new IbvRecvWR();
      wr.setWr_id(i);
      wr.setSg_list(sgeList);

      postRecvWrArray[i] = new PostRecvWr(wr, rdmaBuffer);

      recvWrList.add(wr);
    }

    SVCPostRecv svcPostRecv = qp.postRecv(recvWrList, null);
    svcPostRecv.execute();
    svcPostRecv.free();
  }

  private void exhaustCq() throws IOException {
    int reclaimedSendPermits = 0;
    int reclaimedRecvWrs = 0;
    int firstRecvWrIndex = -1;

    while (true) {
      int res = svcPollCq.execute().getPolls();
      if (res < 0) {
        logger.error("PollCQ failed executing with res: " + res);
        break;
      } else if (res > 0) {
        for (int i = 0; i < res; i++) {
          boolean wcSuccess = ibvWCs[i].getStatus() == IbvWC.IbvWcStatus.IBV_WC_SUCCESS.ordinal();
          if (!wcSuccess && !isError()) {
            setRdmaChannelState(RdmaChannelState.ERROR);
            logger.error("Operation {} completed with error: {}",
              IbvWC.IbvWcOpcode.valueOf(ibvWCs[i].getOpcode()),
              IbvWC.IbvWcStatus.values()[ibvWCs[i].getStatus()].name());
          }

          if (ibvWCs[i].getOpcode() == IbvWC.IbvWcOpcode.IBV_WC_SEND.getOpcode() ||
            ibvWCs[i].getOpcode() == IbvWC.IbvWcOpcode.IBV_WC_RDMA_WRITE.getOpcode() ||
            ibvWCs[i].getOpcode() == IbvWC.IbvWcOpcode.IBV_WC_RDMA_READ.getOpcode()) {
            int completionInfoId = (int)ibvWCs[i].getWr_id();
            if (completionInfoId != NOOP_RESERVED_INDEX) {
              CompletionInfo completionInfo = removeCompletionInfo(completionInfoId);
              if (completionInfo != null) {
                if (wcSuccess) {
                  completionInfo.listener.onSuccess(null);
                } else {
                  completionInfo.listener.onFailure(
                    new IOException("RDMA Send/Write/Read WR completed with error: " +
                      IbvWC.IbvWcStatus.values()[ibvWCs[i].getStatus()].name()));
                }

                reclaimedSendPermits += completionInfo.sendPermitsToReclaim;
                logger.trace("{} reclaimedSendPermits = {}", this, reclaimedSendPermits);
              } else if (wcSuccess) {
                // Ignore the case of error, as the listener will be invoked by the last WC
                logger.warn("Couldn't find CompletionInfo with index: " + completionInfoId);
              }
            }
          } else if (ibvWCs[i].getOpcode() == IbvWC.IbvWcOpcode.IBV_WC_RECV.getOpcode()) {
            int recvWrId = (int)ibvWCs[i].getWr_id();
            if (firstRecvWrIndex == -1) {
              firstRecvWrIndex = recvWrId;
            }

            if (wcSuccess) {
              if (recvWrSize > 0) {
                receiveListener.onSuccess(postRecvWrArray[recvWrId].buf);
              } else {
                receiveListener.onSuccess(null);
              }
            } else {
              receiveListener.onFailure(
                new IOException(this + "RDMA Receive WR " + ibvWCs[i].getWr_id() +
                  " completed with error: " +
                  IbvWC.IbvWcStatus.values()[ibvWCs[i].getStatus()]));
            }

            reclaimedRecvWrs += 1;
          } else if (ibvWCs[i].getOpcode() ==
            IbvWC.IbvWcOpcode.IBV_WC_RECV_RDMA_WITH_IMM.getOpcode() &&
            ibvWCs[i].getImm_data() <= 65536) {

            // Receive credit report - update new credits
            if (remoteRecvCredits != null) {
              remoteRecvCredits.release(ibvWCs[i].getImm_data());
            }
            int recvWrId = (int)ibvWCs[i].getWr_id();
            if (firstRecvWrIndex == -1) {
              firstRecvWrIndex = recvWrId;
            }
            reclaimedRecvWrs += 1;
          } else if (ibvWCs[i].getOpcode() ==
            IbvWC.IbvWcOpcode.IBV_WC_RECV_RDMA_WITH_IMM.getOpcode()) {

            RdmaCompletionListener listener =
              completionListenerMap.remove(ibvWCs[i].getImm_data());

            if (listener != null) {
              if (wcSuccess) {
                listener.onSuccess(null);
              } else {
                listener.onFailure(
                  new IOException("RDMA Send/Write/Read WR completed with error: " +
                    IbvWC.IbvWcStatus.values()[ibvWCs[i].getStatus()].name()));
              }
            }  else if (wcSuccess) {
              // Ignore the case of error, as the listener will be invoked by the last WC
              logger.warn("{} Couldn't find RdmaCompletionListener with index: {}", this,
                ibvWCs[i].getImm_data());
            }
            int recvWrId = (int)ibvWCs[i].getWr_id();
            if (firstRecvWrIndex == -1) {
              firstRecvWrIndex = recvWrId;
            }
            reclaimedRecvWrs += 1;
          } else {
            logger.error(this + "Unexpected opcode in PollCQ: " + ibvWCs[i].getOpcode());
          }
        }
      } else {
        break;
      }
    }

    if (isError()) {
      throw new IOException(this + "QP entered ERROR state");
    }

    if (reclaimedRecvWrs > 0) {
      if (recvWrSize > 0) {
        postRecvWrs(firstRecvWrIndex, reclaimedRecvWrs);
      } else {
        postZeroSizeRecvWrs(reclaimedRecvWrs);
      }
    }

    if (conf.swFlowControl()) {
      // Software-level flow control is enabled
      localRecvCreditsPendingReport += reclaimedRecvWrs;
      if (localRecvCreditsPendingReport > (recvDepth / RECV_CREDIT_REPORT_RATIO)) {
        // Send a credit report once (recvDepth / RECV_CREDIT_REPORT_RATIO) were accumulated
        try {
          rdmaSendWithImm(localRecvCreditsPendingReport);
        } catch (IOException ioe) {
          logger.warn(this + " Failed to send a receive credit report with exception: " + ioe +
            " failing silently.");
        }
        localRecvCreditsPendingReport = 0;
      }
    }

    // Drain pending sends queue
    while (sendBudgetSemaphore != null && !isStopped.get() && !isError()) {
      PendingSend pendingSend = sendWrQueue.poll();
      if (pendingSend != null) {
        // If there are not enough available permits from
        // this run AND from the semaphore, then it means that there are
        // more completions coming and they will exhaust the queue later
        if (pendingSend.ibvSendWRList.size() > reclaimedSendPermits) {
          if (!sendBudgetSemaphore.tryAcquire(
            pendingSend.ibvSendWRList.size() - reclaimedSendPermits)) {
            sendWrQueue.push(pendingSend);
            sendBudgetSemaphore.release(reclaimedSendPermits);

            break;
          } else {
            if (pendingSend.recvCreditsNeeded > 0 &&
              remoteRecvCredits != null &&
              !remoteRecvCredits.tryAcquire(pendingSend.recvCreditsNeeded)) {
              sendWrQueue.push(pendingSend);
              sendBudgetSemaphore.release(pendingSend.ibvSendWRList.size() + reclaimedSendPermits);
              break;
            } else {
              reclaimedSendPermits = 0;
              logger.trace("{} reclaimed send permits = 0", this);
            }
          }
        } else {
          if (pendingSend.recvCreditsNeeded > 0 &&
            remoteRecvCredits != null &&
            !remoteRecvCredits.tryAcquire(pendingSend.recvCreditsNeeded)) {
            sendWrQueue.push(pendingSend);
            sendBudgetSemaphore.release(reclaimedSendPermits);
            break;
          } else {
            reclaimedSendPermits -= pendingSend.ibvSendWRList.size();
            logger.trace("{} reclaimed send permits = {}, available permits = {}",
              this, reclaimedSendPermits, sendBudgetSemaphore.availablePermits());
          }
        }

        try {
          logger.debug("{} rdmaPostWRList({})", this, pendingSend.ibvSendWRList.size());
          rdmaPostWRList(pendingSend.ibvSendWRList);
        } catch (IOException e) {
          logger.error("{} Failed rdmaPostWRList of size {}, {}, " +
            "reclaimed permits {}, available permits {}", this, pendingSend.ibvSendWRList.size(),
            e.getMessage(),
            reclaimedSendPermits, sendBudgetSemaphore.availablePermits());
          e.printStackTrace();
          setRdmaChannelState(RdmaChannelState.ERROR);
          // reclaim the credit and put sendWRList back to the queue
          // however, the channel/QP is already broken and more actions
          // needed to be taken to recover
          reclaimedSendPermits += pendingSend.ibvSendWRList.size();
          if (remoteRecvCredits != null) {
            remoteRecvCredits.release(pendingSend.recvCreditsNeeded);
          }
          sendWrQueue.push(pendingSend);
          sendBudgetSemaphore.release(reclaimedSendPermits);
          break;
        }
      } else {
        sendBudgetSemaphore.release(reclaimedSendPermits);
        break;
      }
    }
  }

  boolean processCompletions() throws IOException {
    // Disni's API uses a CQ here, which is wrong
    boolean success = compChannel.getCqEvent(cq, 5);
    if (success) {
      ackCounter++;
      if (ackCounter == MAX_ACK_COUNT) {
        cq.ackEvents(ackCounter);
        ackCounter = 0;
      }

      if (!isStopped.get()) {
        reqNotifyCall.execute();
      }

      exhaustCq();

      return true;
    } else if (isStopped.get() && ackCounter > 0) {
      cq.ackEvents(ackCounter);
      ackCounter = 0;
    }

    return false;
  }

  void stop() throws InterruptedException, IOException {
    if (!isStopped.getAndSet(true)) {
      logger.info("Stopping RdmaChannel " + this);

      if (rdmaThread != null) rdmaThread.stop();

      // Fail pending completionInfos
      for (Integer completionInfoId: completionInfoMap.keySet()) {
        final CompletionInfo completionInfo = completionInfoMap.remove(completionInfoId);
        if (completionInfo != null) {
          completionInfo.listener.onFailure(
            new IOException("RDMA Send/Read WR revoked since QP was removed"));
        }
      }

      if (cmId != null) {
        int ret = cmId.disconnect();
        if (ret != 0) {
          logger.error("disconnect failed with errno: " + ret);
<<<<<<< HEAD
        } else if (rdmaChannelType.equals(RdmaChannelType.RPC_REQUESTOR) ||
          rdmaChannelType.equals(RdmaChannelType.RDMA_READ_REQUESTOR)) {
=======
        } else if (rdmaChannelType.equals(RdmaChannelType.RPC) ||
            rdmaChannelType.equals(RdmaChannelType.RDMA_READ_REQUESTOR)) {
>>>>>>> a040c196
          try {
            processRdmaCmEvent(RdmaCmEvent.EventType.RDMA_CM_EVENT_DISCONNECTED.ordinal(),
              teardownListenTimeout);
          } catch (IOException e) {
            logger.warn("Failed to get RDMA_CM_EVENT_DISCONNECTED: " + e.getLocalizedMessage());
          }
        }

        if (qp != null) {
          ret = cmId.destroyQP();
          if (ret != 0) {
            logger.error("destroyQP failed with errno: " + ret);
          }
        }
      }

      if (recvWrSize > 0 && postRecvWrArray != null) {
        for (int i = 0; i < recvDepth; i++) {
          if (postRecvWrArray[i] != null) {
            rdmaBufferManager.put(postRecvWrArray[i].rdmaBuf);
          }
        }
      }

      if (reqNotifyCall != null) {
        reqNotifyCall.free();
      }

      if (svcPollCq != null) {
        svcPollCq.free();
      }

      if (cq != null) {
        if (ackCounter > 0) {
          cq.ackEvents(ackCounter);
        }
        int ret = cq.destroyCQ();
        if (ret != 0) {
          logger.error("destroyCQ failed with errno: " + ret);
        }
      }

      if (cmId != null) {
        int ret = cmId.destroyId();
        if (ret != 0) {
          logger.error("destroyId failed with errno: " + ret);
        }
      }

      if (compChannel != null) {
        int ret = compChannel.destroyCompChannel();
        if (ret != 0) {
          logger.error("destroyCompChannel failed with errno: " + ret);
        }
      }

      if (eventChannel != null) {
        int ret = eventChannel.destroyEventChannel();
        if (ret != 0) {
          logger.error("destroyEventChannel failed with errno: " + ret);
        }
      }
    }
  }

  boolean isConnected() { return rdmaChannelState.get() == RdmaChannelState.CONNECTED.ordinal(); }
  boolean isError() { return rdmaChannelState.get() == RdmaChannelState.ERROR.ordinal(); }

  @Override
  public String toString() {
    return "RdmaChannel(" + id + ") ";
  }
}<|MERGE_RESOLUTION|>--- conflicted
+++ resolved
@@ -135,11 +135,7 @@
   // NOOP_RESERVED_INDEX is used for send operations that do not require a callback
   private static final int NOOP_RESERVED_INDEX = 0;
   private final AtomicInteger completionInfoIndex = new AtomicInteger(NOOP_RESERVED_INDEX);
-<<<<<<< HEAD
-  private RdmaShuffleConf conf = null;
-=======
   private final RdmaShuffleConf conf;
->>>>>>> a040c196
 
   RdmaChannel(
     RdmaChannelType rdmaChannelType,
@@ -163,10 +159,6 @@
     this.rdmaBufferManager = rdmaBufferManager;
     this.cpuVector = cpuVector;
     this.conf = conf;
-<<<<<<< HEAD
-=======
-
->>>>>>> a040c196
     switch (rdmaChannelType) {
       case RPC:
         // Single bidirectional QP between executors and driver.
@@ -188,14 +180,12 @@
         }
         this.recvWrSize = 0;
         this.sendDepth = conf.sendQueueDepth();
-        logger.trace("{} recvDepth: {} , sendDepth - recvDepth / RECV_CREDIT_REPORT_RATIO:{}",
-          this, recvDepth, sendDepth - recvDepth / RECV_CREDIT_REPORT_RATIO);
-        this.sendBudgetSemaphore = new Semaphore(
-          sendDepth - recvDepth / RECV_CREDIT_REPORT_RATIO, false);
+        logger.trace("{} recvDepth: {} , sendDepth:{}",
+          this, recvDepth, sendDepth);
+        this.sendBudgetSemaphore = new Semaphore(sendDepth, false);
         break;
 
       case RDMA_READ_RESPONDER:
-        // Requires full-size receives and sends for credit reports only
         this.recvDepth = conf.recvQueueDepth();
         this.recvWrSize = conf.recvWrSize();
         this.sendDepth = conf.sendQueueDepth();
@@ -253,8 +243,6 @@
       ibvWCs[i] = new IbvWC();
     }
     svcPollCq = cq.poll(ibvWCs, POLL_CQ_LIST_SIZE);
-    ibvContext.checkResources(Math.max(recvDepth, sendDepth), MAX_SGE_ELEMENTS,
-      (sendDepth + recvDepth) > 0 ? sendDepth + recvDepth : 1);
     IbvQPInitAttr attr = new IbvQPInitAttr();
     attr.setQp_type(IbvQP.IBV_QPT_RC);
     attr.setSend_cq(cq);
@@ -262,7 +250,7 @@
     attr.cap().setMax_recv_sge(MAX_SGE_ELEMENTS);
     attr.cap().setMax_recv_wr(recvDepth);
     attr.cap().setMax_send_sge(MAX_SGE_ELEMENTS);
-    attr.cap().setMax_send_wr(sendDepth);
+    attr.cap().setMax_send_wr(sendDepth + recvDepth / RECV_CREDIT_REPORT_RATIO);
 
     qp = cmId.createQP(rdmaBufferManager.getPd(), attr);
     logger.debug("{} created qp, setMax_send_wr={}", this, sendDepth);
@@ -732,11 +720,7 @@
       postRecvWrArray[i % recvDepth].buf.limit(recvWrSize);
       recvWrList.add(postRecvWrArray[i % recvDepth].ibvRecvWR);
     }
-
-    SVCPostRecv svcPostRecv = qp.postRecv(recvWrList, null);
-
-    svcPostRecv.execute();
-    svcPostRecv.free();
+    qp.postRecv(recvWrList, null).execute().free();
   }
 
   private void initRecvs() throws IOException {
@@ -1016,13 +1000,8 @@
         int ret = cmId.disconnect();
         if (ret != 0) {
           logger.error("disconnect failed with errno: " + ret);
-<<<<<<< HEAD
-        } else if (rdmaChannelType.equals(RdmaChannelType.RPC_REQUESTOR) ||
-          rdmaChannelType.equals(RdmaChannelType.RDMA_READ_REQUESTOR)) {
-=======
         } else if (rdmaChannelType.equals(RdmaChannelType.RPC) ||
             rdmaChannelType.equals(RdmaChannelType.RDMA_READ_REQUESTOR)) {
->>>>>>> a040c196
           try {
             processRdmaCmEvent(RdmaCmEvent.EventType.RDMA_CM_EVENT_DISCONNECTED.ordinal(),
               teardownListenTimeout);
